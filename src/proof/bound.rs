--- conflicted
+++ resolved
@@ -1,6 +1,3 @@
-<<<<<<< HEAD
-use super::expr::Expr;
-=======
 use super::expr::{Atom, Expr, MINUS_ONE, ONE, ZERO};
 use super::optimiser::bound_sub;
 use crate::ast::Ident;
@@ -15,7 +12,6 @@
     /// The thing must be >= expr
     Ge(Expr<'a>),
 }
->>>>>>> ed09eadd
 
 /// Represents a bound on a named variables.
 /// Contains a bound and a specfic variable that the bound applies to.
@@ -44,8 +40,6 @@
     Le,
     /// Greater than or equal to (>=)
     Ge,
-<<<<<<< HEAD
-=======
 }
 
 impl<'a> Bound<'a> {
@@ -389,5 +383,4 @@
     fn fmt(&self, f: &mut fmt::Formatter) -> Result<(), fmt::Error> {
         write!(f, "{} {}", self.subject, self.bound)
     }
->>>>>>> ed09eadd
 }