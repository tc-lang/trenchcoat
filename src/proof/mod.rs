--- conflicted
+++ resolved
@@ -5,31 +5,22 @@
 //! without error.
 
 mod bound;
-<<<<<<< HEAD
-=======
 mod bound_group;
 mod bound_method;
->>>>>>> ed09eadd
 pub mod error;
 mod expr;
 mod graph;
 mod int;
+mod optimiser;
 mod term;
 
 #[cfg(test)]
 mod tests;
 
-<<<<<<< HEAD
-use crate::ast::{self, Ident};
-use error::Error;
-use expr::Expr;
-=======
 use self::bound::{Bound, DescriptiveBound, Relation, RelationKind};
 use self::error::Error;
 use self::expr::{Atom, Expr, ONE, ZERO};
 use crate::ast::{self, proof::Condition as AstCondition, Ident};
->>>>>>> ed09eadd
-
 use std::fmt;
 use std::ops::Not;
 
@@ -42,8 +33,6 @@
 #[derive(Debug, Clone)]
 pub struct Requirement<'a> {
     relation: bound::Relation<'a>,
-<<<<<<< HEAD
-=======
 }
 
 impl<'a> Requirement<'a> {
@@ -141,7 +130,6 @@
             Malformed => panic!("cannot create requirement from malformed condition"),
         }
     }
->>>>>>> ed09eadd
 }
 
 /// A result from an attempt to prove something.
@@ -199,10 +187,8 @@
 
     /// Create a new prover whereby `x` is treated as a new identifier even if `x` was an
     /// identifier in self.
-    fn shadow(&self, x: Ident<'a>) -> Self;
-}
-
-/*
+    fn shadow(&'a self, x: Ident<'a>) -> Self;
+}
 
 /// A utility type for implementing Prover with a SimpleProver
 ///
@@ -266,9 +252,6 @@
         Self::Root(sp)
     }
 }
-<<<<<<< HEAD
-*/
-=======
 
 impl<'a> fmt::Display for Requirement<'a> {
     fn fmt(&self, f: &mut fmt::Formatter) -> Result<(), fmt::Error> {
@@ -289,5 +272,4 @@
             }
         )
     }
-}
->>>>>>> ed09eadd
+}