use super::int::{EvalInt, Int, Rational};
use super::sign::Sign;
use super::PrettyFormat;
use crate::ast::{self, Ident};
use std::fmt::{self, Display, Formatter};
<<<<<<< HEAD
use std::iter;
=======
use std::ops::Deref;
>>>>>>> e2aed2fe

/// An expression
#[derive(Debug, Clone, PartialEq, Eq, PartialOrd, Ord)]
pub enum Expr<'a> {
    // NOTE The order of these variants matters for simplification.
    // Places that assume the order of enums should be marked with `EXPR ORDER ASSUMED` to help
    // maintainability.
    // Requirements of order:
    // - Neg is first
    // - Recip is second
    // - Prod is last
    // - Atom is before Prod
    // - This leaves only 1 place for Sum
    /// -e
    Neg(Box<Expr<'a>>),

    /// 1/e
    /// The bool represents the rounding direction:
    ///   Recip(x, false) = 1//x (round down)
    ///   Recip(x, true)  = 1/^x (round up)
    Recip(Box<Expr<'a>>, bool),

    /// e[0] + e[1] + ...
    Sum(Vec<Expr<'a>>),

    Atom(Atom<'a>),

    /// e[0] * e[1] * ...
    Prod(Vec<Expr<'a>>),
}

#[derive(Debug, Clone, PartialEq, Eq, PartialOrd, Ord)]
pub enum Atom<'a> {
    // NOTE Like the Expr enum, the order of these variants is assumed.
    // Places where this order is assumed should be marked with `ATOM ORDER ASSUMED` similar to
    // Expr.
    Named(Ident<'a>),
    Literal(Rational),
}

/// Produces an expression with the literal value 0
///
/// This should have nearly no actual cost. It exists as a separate function because expressions
/// are invariant on `'a`, which means that `Expr<'static>` can't be used in place of `Expr<'a>`.
pub fn zero<'a>() -> Expr<'a> {
    Expr::Atom(Atom::Literal(Rational::ZERO))
}

/// Produces an expression with the literal value 1
///
/// This should have nearly no actual cost. It exists as a separate function because expressions
/// are invariant on `'a`, which means that `Expr<'static>` can't be used in place of `Expr<'a>`.
pub fn one<'a>() -> Expr<'a> {
    Expr::Atom(Atom::Literal(Rational::ONE))
}

/// Produces an expression with the literal value -1
///
/// This should have nearly no actual cost. It exists as a separate function because expressions
/// are invariant on `'a`, which means that `Expr<'static>` can't be used in place of `Expr<'a>`.
pub fn minus_one<'a>() -> Expr<'a> {
    Expr::Atom(Atom::Literal(Rational::MINUS_ONE))
}

enum SimplifyResult<'a> {
    None,
    Cancel,
    Combine(Expr<'a>),
}

impl<'a> std::ops::Neg for Expr<'a> {
    type Output = Expr<'a>;
    fn neg(self) -> Expr<'a> {
        Expr::Neg(Box::new(self))
    }
}
impl<'a> std::ops::Add for Expr<'a> {
    type Output = Expr<'a>;
    fn add(self, other: Expr<'a>) -> Expr<'a> {
        Expr::Sum(vec![self, other])
    }
}
impl<'a> std::ops::Sub for Expr<'a> {
    type Output = Expr<'a>;
    fn sub(self, other: Expr<'a>) -> Expr<'a> {
        self + -other
    }
}

impl<'b, 'a: 'b> Expr<'a> {
    /// Shorthand for `Expr::Recip(Box::new(self), rounding)`
    pub fn recip(self, rounding: bool) -> Expr<'a> {
        Expr::Recip(Box::new(self), rounding)
    }
    /// Shorthand for `Expr::Atom(Atom::Literal(x))`
    pub fn literal(x: Rational) -> Expr<'a> {
        Expr::Atom(Atom::Literal(x))
    }

    /// Returns a simplified version of self.
    /// The simplification rules have not yet been fully decided.
    /// Stable rules will be documented here with other rules documented in the code.
    ///
    /// - Sums and Products are flattened. (i.e.) x*(y*z) becomes x*y*z
    /// - Sums and Prods of 1 term are unwrapped to become just the term
    /// - Products do not directly contain Neg terms. Instead, they are lifted to enclose the
    ///   product.
    /// - Neg is distributed in sums. i.e. Neg(x+y+z) = Neg(x) + Neg(y) + Neg(z)
    /// - Recip is distributed in products. i.e. Recip(x*y*z) = Recip(x) * Recip(y) * Recip(z)
    /// - Neg(Neg(x)) becomes x
    /// - Recip(Recip(x)) becomes x
    /// - 0s are removed from sums
    /// - 1s are removed from products
    /// - Calculations between literals are performed. i.e. 1+2 becomes 3 or 4/2 becomes 2
    /// - Prods containing a 0 are simplified to 0
    /// - Terms in products are sorted (as expressions, see the order of Expr and Atom).
    /// - (Terms in sums are no longer sorted)
    pub fn simplify(&self) -> Expr<'a> {
        let simplified = self.simplify_run();
        #[cfg(feature = "expr-simplify-debug")]
        if *self != simplified {
            let simplified2 = simplified.simplify();
            if simplified != simplified2 {
                // If simplifying again gives us a different result, we should log the error
                // since we don't want this to happen.
                println!(
                    "Dodgy simplification: {} -> {} -> {}",
                    self, simplified, simplified2
                );
                return simplified2;
            }
        }
        simplified
    }

    /// Internally used by simplify.
    /// This should simplify the expression fully however for testing purposes it is called twice
    /// to ensure that the result does not change again.
    fn simplify_run(&self) -> Expr<'a> {
        use Expr::{Neg, Prod, Recip, Sum};
        match self {
            // Named atoms can't be simplified
            Expr::Atom(Atom::Named(_)) => self.clone(),

            // Convert negative literals in to Neg(<positive literal>)
            Expr::Atom(Atom::Literal(x)) => {
                if *x < Rational::ZERO {
                    -Expr::literal(-*x)
                } else {
                    self.clone()
                }
            }

            Sum(terms) => Expr::simplify_sum_terms(terms.iter()),
            Prod(terms) => Expr::simplify_prod_terms(terms.iter()),
            Neg(inner_expr) => Expr::simplify_neg_inner(inner_expr),
            Recip(inner_expr, rounding) => Expr::simplify_recip_inner(inner_expr, *rounding),
        }
    }

    fn simplify_neg_inner(inner_expr: &Expr<'a>) -> Expr<'a> {
        Expr::simplify_simplified_neg_inner(inner_expr.simplify())
    }

    fn simplify_simplified_neg_inner(inner_expr: Expr<'a>) -> Expr<'a> {
        use Expr::{Neg, Sum};
        match inner_expr {
            // -(-x) = x
            Neg(inner_expr) => *inner_expr,

            // -(a + b + c + ...) = (-a) + (-b) + (-c) + ...
            Sum(terms) => Expr::simplify_simplified_sum_terms(
                terms.into_iter().map(Expr::simplify_simplified_neg_inner),
            ),

            new_expr => {
                // -0 = 0
                if new_expr == zero() {
                    zero()
                } else {
                    Neg(Box::new(new_expr))
                }
            }
        }
    }

    fn simplify_recip_inner(inner_expr: &Expr<'a>, rounding: bool) -> Expr<'a> {
        Expr::simplify_simplified_recip_inner(inner_expr.simplify(), rounding)
    }

    fn simplify_simplified_recip_inner(inner_expr: Expr<'a>, rounding: bool) -> Expr<'a> {
        use Expr::{Neg, Prod, Recip};
        match inner_expr {
            // 1/(1/x) = x
            Recip(inner_expr, _) => *inner_expr,

            // 1/(-x) = -(1/x)
            Neg(inner_expr) => -Expr::simplify_simplified_recip_inner(*inner_expr, rounding),

            // 1/(a*b*c*...) = 1/a * 1/b * 1/c
            Prod(terms) => Expr::simplify_simplified_prod_terms(
                terms
                    .into_iter()
                    .map(|term| Expr::simplify_simplified_recip_inner(term, rounding)),
            ),

            Expr::Atom(Atom::Literal(x)) => Expr::literal(x.recip()),

            new_expr => Recip(Box::new(new_expr), rounding),
        }
    }

    fn simplify_sum_terms(terms: impl Iterator<Item = &'b Expr<'a>>) -> Expr<'a> {
        Expr::simplify_simplified_sum_terms(terms.map(Expr::simplify))
    }

    fn simplify_simplified_sum_terms(terms: impl Iterator<Item = Expr<'a>>) -> Expr<'a> {
        use Expr::Sum;
        let mut new_terms = terms
            // Remove 0s from the sum
            .filter(|term| *term != zero())
            // Flatten
            .flat_map(|term| match term {
                Sum(terms) => terms,
                _ => std::slice::from_ref(&term).to_vec(),
            })
            .collect::<Vec<Expr>>();

        // Collect terms and literals
        Self::simplify_terms_unsorted(Self::add_collect, &mut new_terms);

        // Unwrap the sum if possible
        let res = match new_terms.len() {
            0 => zero(),               // empty sum = 0
            1 => new_terms[0].clone(), // a sum of just x = x
            _ => Sum(new_terms),
        };

        res
    }

    fn simplify_prod_terms(terms: impl Iterator<Item = &'b Expr<'a>>) -> Expr<'a> {
        Expr::simplify_simplified_prod_terms(terms.map(Expr::simplify))
    }

    fn simplify_simplified_prod_terms(terms: impl Iterator<Item = Expr<'a>>) -> Expr<'a> {
        use Expr::{Neg, Prod, Sum};

        let mut negatives = 0;

        let new_terms_iter = terms
            // Change all Negs in to just their positive terms and count the number of
            // negatives. This will be used later to wrap the whole product in a Neg
            // if there were an odd number.
            //
            // Note that the simplification above converts all negative literals in to
            // Neg(Literal(<positive number>)) and removes Neg(Neg(...)) patterns.
            .map(|term| {
                if let Neg(inner_expr) = term {
                    negatives += 1;
                    *inner_expr
                } else {
                    term
                }
            })
            // Remove 1s from the product
            .filter(|term| *term != one())
            // Flatten
            .flat_map(|term| match term {
                Prod(terms) => terms,
                _ => std::slice::from_ref(&term).to_vec(),
            });

        // Collect terms, but stop early if we find a 0.
        // (Turns out rust seems to always give 0 as the size hint but there's usually at least 2
        // terms - this causes collect to allocate a Vec of length 1, then 2, then 4 which is
        // ineffiecient. It's unlikely that we'll get a product of more than 4 terms and
        // overestimating the size isn't really a problem so we'll allocate enough space for 4
        // terms to start with)
        let mut new_terms = Vec::with_capacity(new_terms_iter.size_hint().0.min(4));
        for term in new_terms_iter {
            if term == zero() {
                return zero();
            }
            new_terms.push(term);
        }

        // Now, we are going to multiply out products of sums.
        // To start, we'll find a sum.
        match new_terms.iter().position(|term| match term {
            Sum(_) => true,
            _ => false,
        }) {
            // If there wasn't a sum then there's nothing to do.
            None => (),
            Some(sum_idx) => {
                // Otherwise, we will remove the sum from new_terms and store the sums
                // terms in sum_terms.
                let sum_terms = match new_terms.remove(sum_idx) {
                    Sum(terms) => terms,
                    _ => panic!("sum is no longer sum"),
                };
                // Now, we multiply each term in the sum by the terms left over from the
                // product!
                let new_sum = sum_terms.into_iter().map(|term| {
                    let these_terms = new_terms.clone().into_iter();
                    let these_terms = these_terms.chain(iter::once(term));
                    let prod = Expr::simplify_simplified_prod_terms(these_terms);
                    if negatives % 2 == 1 {
                        Expr::simplify_simplified_neg_inner(prod)
                    } else {
                        prod
                    }
                });
                // Simplify the resulting sum
                return Expr::simplify_simplified_sum_terms(new_sum);
            }
        }

        // Cancel and calculate literals
        Self::simplify_terms_unsorted(Self::mul_simplify, &mut new_terms);
        new_terms.sort_unstable();

        // Unwrap the product if possible
        let new_expr = match new_terms.len() {
            0 => one(),                // An empty product = 1
            1 => new_terms[0].clone(), // A product of just x = x
            _ => Prod(new_terms),
        };

        if negatives % 2 == 1 {
            // Wrap the output in Neg if there were an odd number of negative terms.
            // Note that negative terms have all been converted to positive terms.
            Neg(Box::new(new_expr))
        } else {
            new_expr
        }
    }

    /// Tries `simplify` on all pairs of terms, modifying `terms` if a simplification can be made.
    ///
    /// `simplify` must be a simplifier. A simplifier is a function that takes a pair of
    /// expressions and tries to combine them in to one or cancel them.
    /// For example, a simplfier for Sum might combine x and -x to 0.
    /// If a simplifier returns Combine(expr), then expr takes the place of both the expressions that
    /// were passed to it (expr is only inserted once, but both expressions passed are removed).
    /// Otherwise, if Cancel is returned, both terms are removed and not replaces;
    /// otherwise, if None is returned, no change is made.
    ///
    /// A simplifier may assume that there are no nested Prod or Sums.
    ///
    /// This function assumes that there are no nested Prod or Sums (to allow simplifiers to make
    /// the same assumption).
    fn simplify_terms_unsorted(
        simplify: impl Fn(&Expr<'a>, &Expr<'a>) -> SimplifyResult<'a>,
        terms: &mut Vec<Expr<'a>>,
    ) {
        let mut i = 0;
        'outer: while i < terms.len() {
            // We have already checked this term with all previous terms, so we start at i+1
            let mut j = i + 1;
            while j < terms.len() {
                use SimplifyResult::{Cancel, Combine, None};
                match simplify(&terms[i], &terms[j]) {
                    // If no simplification was made, advance j
                    None => j += 1,

                    Combine(new_term) => {
                        // Make the simplification
                        terms[i] = new_term;
                        // Remove the furthest right term to reduce shifting.
                        // Maybe we should simplify right to left?
                        terms.remove(j);
                    }

                    Cancel => {
                        // Make sure to remove j first as removing i would change the position of j
                        terms.remove(j);
                        terms.remove(i);
                        continue 'outer;
                    }
                }
            }
            i += 1;
        }
    }

    /// Extracts a literal coefficient from this expression, or defaults to a coefficient of 1.
    /// For example,
    ///   2*x*y would yield (2, x*y),
    ///   5*x*1/y would yield (5, x*1/y),
    ///   x would yield (1, x),
    ///   -(2*x) would yield (-2, x).
    ///   5 would yield (5, [])
    ///
    /// This assumes that the terms in any products in self are sorted and that there are no nested
    /// products - these assumptions can be made in the context of a simplifier.
    fn get_number_and_term<'c>(&'c self) -> (Rational, &'c [Expr<'a>]) {
        use Expr::{Neg, Prod};
        match self {
            // Allow for negative coefficients
            Neg(inner_expr) => {
                let (n, terms) = inner_expr.get_number_and_term();
                (-n, terms)
            }

            // EXPR ORDER ASSUMED, ATOM ORDER ASSUMED
            // Since the terms within the product are sorted and a product cannot contain another
            // product (simplifiers are allowed to assume no nested products), the literal will be
            // the last item in the product.
            // Also, since literals are combined in products, there will only be 1 literal.
            Prod(terms) => terms
                .last()
                .and_then(|term| match term {
                    Expr::Atom(Atom::Literal(x)) => {
                        // This is x * (expr / x), i.e. x * (expr with x removed from the end)
                        Some((*x, &terms[..terms.len() - 1]))
                    }
                    _ => None,
                })
                // By default, it's just 1 * self
                .unwrap_or_else(|| (Rational::ONE, &terms)),

            Expr::Atom(Atom::Literal(x)) => (*x, &[]),

            _ => (Rational::ONE, std::slice::from_ref(self)),
        }
    }

    /// A simplifier that collects terms in addition.
    ///
    /// See also: simplify_terms
    fn add_collect(&self, other: &Expr<'a>) -> SimplifyResult<'a> {
        use SimplifyResult::{Cancel, Combine, None};

        let (n1, terms1) = self.get_number_and_term();
        let (n2, terms2) = other.get_number_and_term();

        // We can't collect terms if they aren't the same term
        if terms1 != terms2 {
            return None;
        }

        // terms == terms1 == terms2
        let terms = terms1;

        let n = n1 + n2;

        // Canceling
        if n == Rational::ZERO {
            return Cancel;
        }

        // If we have nothing in the product then we're just a literal
        if terms.len() == 0 {
            if n.sign() == Sign::NEGATIVE {
                return Combine(-Expr::literal(-n));
            }
            return Combine(Expr::literal(n));
        }

        // To stay simplified, we mustn't return with a 1 in the product.
        if n == Rational::ONE {
            // We should also not have products of 1 term
            if terms1.len() == 1 {
                return Combine(terms1[0].clone());
            }
            return Combine(Expr::Prod(terms1.to_vec()));
        } else if n == -Rational::ONE {
            // We should also not have products of 1 term
            if terms1.len() == 1 {
                return Combine(-terms1[0].clone());
            }
            return Combine(-Expr::Prod(terms1.to_vec()));
        }

        // The returned terms will be the terms of the term and the coefficient (which must be last
        // to keep it simplified)
        let mut new_terms = Vec::with_capacity(terms.len() + 1);
        new_terms.extend_from_slice(terms);

        if n.sign() != Sign::NEGATIVE {
            new_terms.push(Expr::literal(n));
            Combine(Expr::Prod(new_terms))
        } else {
            // Hoist negatives to the outside of the product
            new_terms.push(Expr::literal(-n));
            Combine(-Expr::Prod(new_terms))
        }
    }

    /// A simplifier for multiplication.
    ///
    /// See also: simplify_terms
    fn mul_simplify(&self, other: &Expr<'a>) -> SimplifyResult<'a> {
        use Expr::Recip;
        use SimplifyResult::{Cancel, Combine, None};
        match (self, other) {
            (Recip(recip_expr, _), expr) | (expr, Recip(recip_expr, _)) => {
                // (1/x) * x = 1
                // TODO Consider 0s.
                // I think we shouldn't allow a possibly 0 value in a denominator but we must make
                // sure of that.
                if **recip_expr == *expr {
                    Cancel
                } else {
                    None
                }
            }

            (Expr::Atom(Atom::Literal(x)), Expr::Atom(Atom::Literal(y))) => {
                let z = (*x) * (*y);
                if z == Rational::ONE {
                    Cancel
                } else {
                    Combine(Expr::literal(z))
                }
            }

            _ => None,
        }
    }

    /// Returns true iff self contains `x`
    pub(super) fn contains(&self, x: &Ident<'a>) -> bool {
        use Expr::{Neg, Prod, Recip, Sum};
        match self {
            Sum(terms) | Prod(terms) => terms.iter().find(|term| term.contains(x)).is_some(),
            Neg(term) | Recip(term, _) => term.contains(x),
            Expr::Atom(Atom::Literal(_)) => false,
            Expr::Atom(Atom::Named(y)) => x.eq(y),
        }
    }

    /// Divides self by expr, returning the result.
    /// If it cannot be cleanly devided - i.e. if a term does not contain expr as a factor, None is
    /// returned.
    /// None is also returned if an instance of expr would be left in the resulting expr.
    ///
    /// FIXME This will work perfectly well with Atoms, which I think is all that will be required,
    /// however other expressions will not work as expected. The signature should either be changed
    /// or the behaviour corrected.
    fn factor(&self, x: &Ident<'a>) -> Option<Expr<'a>> {
        use Expr::{Neg, Prod, Recip, Sum};

        match self {
            Sum(terms) => {
                let mut factored_terms = Vec::with_capacity(terms.len());
                // Call factor on each term of the sum, return None if one of the terms cannot be
                // factored.
                for term in terms {
                    factored_terms.push(term.factor(x)?);
                }
                Some(Sum(factored_terms))
            }

            Prod(terms) => {
                let mut factored_terms = Vec::with_capacity(terms.len());

                // Here, we want to factor expr from the product, so we wish to divide just 1 term
                // by it - the rest should remain unchanged and should not contain expr.
                for idx in 0..terms.len() {
                    let term = &terms[idx];
                    // Try to factor this term.
                    match term.factor(x) {
                        // If it didn't factor, we leave it as is.
                        None => factored_terms.push(term.clone()),

                        Some(factored) => {
                            // If it did factor, we want the factored term
                            factored_terms.push(factored);

                            // Then we want the remaining terms.
                            let remaining_terms = &terms[idx + 1..];
                            // These terms shouldn't contain expr though.
                            if remaining_terms
                                .iter()
                                .find(|term| term.contains(x))
                                .is_some()
                            {
                                return None;
                            }
                            factored_terms.extend_from_slice(remaining_terms);

                            // We've been through all the terms.
                            break;
                        }
                    }
                }
                Some(Prod(factored_terms))
            }

            // We can take a factor directly out of a Neg
            Neg(term) => Some(Neg(Box::new(term.factor(x)?))),

            // We can take the Recip factor out of a Recip
            Recip(term, _rounding) => {
                if term.contains(x) {
                    todo!()
                } else {
                    Some(self.clone())
                }
            }

            // An Atom can't be factored. Note that if expr is this Atom then it would have been
            // handled earlier.
            Expr::Atom(Atom::Named(y)) => {
                if y == x {
                    Some(one())
                } else {
                    None
                }
            }
            Expr::Atom(_) => None,
        }
    }

    /// Returns an Expr equivilent to that of Expr, but with only a single occurence of `expr`.
    /// This is done primerily by factorisation.
    /// If expr cannot be rewritten with only a single occurence of `expr` then None is returned.
    pub fn single_x(&self, x: &Ident<'a>) -> Option<Expr<'a>> {
        use Expr::{Neg, Prod, Recip, Sum};
        match self {
            Sum(terms) => {
                let mut x_terms = Vec::with_capacity(terms.len());
                let mut other_terms = Vec::with_capacity(terms.len());
                for term in terms {
                    if term.contains(x) {
                        x_terms.push(term.clone());
                    } else {
                        other_terms.push(term.clone());
                    }
                }
                if x_terms.len() == 0 {
                    None
                } else if x_terms.len() == 1 {
                    Some(Sum(vec![x_terms[0].single_x(x)?, Sum(other_terms)]))
                } else {
                    // So self = (x_terms) + (other_terms)
                    // Let's now try to take a factor of x out of x_terms to get
                    //    self = x*(factored_terms) + (other_terms)
                    let factored = Sum(x_terms).factor(x)?;
                    Some(Sum(vec![
                        Prod(vec![Expr::Atom(Atom::Named(x.clone())), factored]),
                        Sum(other_terms),
                    ]))
                }
            }

            Prod(terms) => {
                let mut new_terms = terms.clone();
                let mut found_x = false;
                for term in new_terms.iter_mut() {
                    if term.contains(x) {
                        if found_x {
                            return None;
                        }
                        found_x = true;
                        *term = term.single_x(x)?;
                    }
                }
                if found_x {
                    Some(Prod(new_terms))
                } else {
                    None
                }
            }

            Neg(term) => Some(Neg(Box::new(term.single_x(x)?))),
            Recip(term, rounding) => Some(Recip(Box::new(term.single_x(x)?), *rounding)),

            Expr::Atom(Atom::Named(y)) => {
                if y == x {
                    Some(self.clone())
                } else {
                    None
                }
            }
            Expr::Atom(Atom::Literal(_)) => None,
        }
    }

    /// Calls cb with each of the variables in self.
    /// This will include duplicates.
    /// Use `self.variables` if you don't want duplicates.
    pub fn variables_duped_cb(&self, cb: &mut impl FnMut(Ident<'a>) -> ()) {
        match self {
            Expr::Neg(inner_expr) | Expr::Recip(inner_expr, _) => inner_expr.variables_duped_cb(cb),
            Expr::Sum(terms) | Expr::Prod(terms) => {
                for term in terms {
                    term.variables_duped_cb(cb);
                }
            }
            Expr::Atom(Atom::Named(x)) => cb(x.clone()),
            Expr::Atom(Atom::Literal(_)) => (),
        }
    }

    /// Returns a list of named atoms within self. Duplicates are removed.
    pub fn variables(&self) -> Vec<Ident<'a>> {
        let mut vars = Vec::with_capacity(4);
        self.variables_duped_cb(&mut |var| vars.push(var));
        vars.sort_unstable();
        vars.dedup();
        vars
    }

    /// Substitute `x` with `with` in self and return the result.
    pub fn substitute(&self, x: &Ident<'a>, with: &Expr<'a>) -> Expr<'a> {
        match self {
            Expr::Atom(Atom::Named(y)) => {
                if x == y {
                    with.clone()
                } else {
                    self.clone()
                }
            }

            Expr::Atom(Atom::Literal(_)) => self.clone(),

            Expr::Sum(terms) => {
                Expr::Sum(terms.iter().map(|term| term.substitute(x, with)).collect())
            }
            Expr::Prod(terms) => {
                Expr::Prod(terms.iter().map(|term| term.substitute(x, with)).collect())
            }

            Expr::Neg(term) => Expr::Neg(Box::new(term.substitute(x, with))),
            Expr::Recip(term, rounding) => {
                Expr::Recip(Box::new(term.substitute(x, with)), *rounding)
            }
        }
    }

    /// Perform an atomic substitution of a group, replacing each occurence of the identifiers with
    /// the paired expression.
    pub fn substitute_all(&self, subs: &[(&Ident<'a>, &Expr<'a>)]) -> Expr<'a> {
        match self {
            Expr::Atom(Atom::Named(x)) => match subs.iter().find(|(id, _)| id == &x) {
                Some((_, expr)) => <Expr as Clone>::clone(expr),
                None => self.clone(),
            },
            Expr::Atom(Atom::Literal(_)) => self.clone(),
            Expr::Sum(terms) => {
                Expr::Sum(terms.iter().map(|term| term.substitute_all(subs)).collect())
            }
            Expr::Prod(terms) => {
                Expr::Prod(terms.iter().map(|term| term.substitute_all(subs)).collect())
            }

            Expr::Neg(term) => Expr::Neg(Box::new(term.substitute_all(subs))),
            Expr::Recip(term, rounding) => {
                Expr::Recip(Box::new(term.substitute_all(subs)), *rounding)
            }
        }
    }

    /// Tries to evaluate self.
    /// This requires all atoms to be literals - None will be returned if this is not the case.
    /// It also assumes self is simplified. The behaviour of eval is undefined if the expression is
    /// not simplified.
    pub fn eval(&self) -> Option<EvalInt> {
        self.eval_rat().map(Rational::eval_floor)
    }

    /// This is an extension of `eval`. See there for the main documentation.
    /// This evalautes the expression and returns the Rational value rather than an EvalInt.
    pub fn eval_rat(&self) -> Option<Rational> {
        match self {
            Expr::Neg(inner_expr) => Some(-inner_expr.eval_rat()?),
            Expr::Recip(inner_expr, _) => Some(Rational::ONE / (inner_expr.eval_rat()?)),

            Expr::Sum(terms) => terms
                .iter()
                .map(|term| term.eval_rat())
                .fold(Some(Rational::ZERO), |sum, term| Some(sum? + term?)),
            Expr::Prod(terms) => terms
                .iter()
                .map(|term| term.eval_rat())
                .fold(Some(Rational::ONE), |sum, term| Some(sum? * term?)),

            Expr::Atom(Atom::Literal(x)) => Some((*x).into()),
            Expr::Atom(Atom::Named(_)) => None,
        }
    }

    /// Returns an i8 with the same sign as the expression or None if this can't be determined.
    pub fn sign(&self, named_sign: impl Fn(&Ident<'a>) -> Sign + Copy) -> Sign {
        match self {
            Expr::Neg(inner) => -inner.sign(named_sign),
            Expr::Recip(inner, _) => inner.sign(named_sign),

            Expr::Prod(terms) => terms
                .iter()
                .map(|term| term.sign(named_sign))
                .fold(Sign::POSITIVE, std::ops::Mul::mul),

            // 0 signs do not effect the sign of a sum.
            // Otherwise, a sum has a sign of 1 iff all its terms have a sign of 1;
            // likewise, a sum has a sign of -1 iff all its terms have a sign of -1.
            Expr::Sum(terms) => terms
                .iter()
                .map(|term| term.sign(named_sign))
                .fold(Sign::ZERO, std::ops::Add::add),

            Expr::Atom(Atom::Literal(x)) => x.sign(),
            Expr::Atom(Atom::Named(x)) => named_sign(x),
        }
    }
}

impl<'a> From<&ast::proof::Expr<'a>> for Expr<'a> {
    fn from(ast_expr: &ast::proof::Expr<'a>) -> Expr<'a> {
        use ast::proof::ArithOp as Op;
        use ast::proof::ExprKind::{Compound, Literal, Malformed, Named};
        match &ast_expr.kind {
            Named(ident) => Expr::Atom(Atom::Named(ident.clone())),
            Literal(x) => Expr::Atom(Atom::Literal(Rational::from(Int::from(*x as i128)))),

            Compound {
                lhs,
                op: Op::Add,
                rhs,
            } => Expr::Sum(vec![Expr::from(&**lhs), Expr::from(&**rhs)]),

            Compound {
                lhs,
                op: Op::Sub,
                rhs,
            } => Expr::Sum(vec![
                Expr::from(&**lhs),
                Expr::Neg(Box::new(Expr::from(&**rhs))),
            ]),

            Compound {
                lhs,
                op: Op::Mul,
                rhs,
            } => Expr::Prod(vec![Expr::from(&**lhs), Expr::from(&**rhs)]),

            Compound {
                lhs,
                op: Op::Div,
                rhs,
            } => Expr::Prod(vec![
                Expr::from(&**lhs),
                Expr::Recip(Box::new(Expr::from(&**rhs)), false),
            ]),

            Malformed => panic!("malformed expression"),
        }
    }
}

impl<'a> From<Ident<'a>> for Expr<'a> {
    fn from(ident: Ident<'a>) -> Self {
        Expr::Atom(Atom::Named(ident))
    }
}

impl<'a> Display for Expr<'a> {
    fn fmt(&self, f: &mut Formatter) -> fmt::Result {
        use Expr::{Atom, Neg, Prod, Recip, Sum};
        match self {
            Atom(atom) => write!(f, "{}", atom),
            Neg(expr) => write!(f, "-({})", *expr),
            Recip(expr, false) => write!(f, "1//({})", *expr),
            Recip(expr, true) => write!(f, "1/^({})", *expr),
            Sum(terms) => write!(
                f,
                "{}",
                terms
                    .iter()
                    .map(|term| format!("{}", term))
                    .collect::<Vec<String>>()
                    .join(" + ")
            ),
            Prod(terms) => write!(
                f,
                "{}",
                terms
                    .iter()
                    .map(|term| format!("({})", term))
                    .collect::<Vec<String>>()
                    .join(" * ")
            ),
        }
    }
}

// A marker type for recording whether an expression is within a product
type InProd = bool;

impl<'a> PrettyFormat<InProd> for Expr<'a> {
    fn pretty_format(&self, f: &mut Formatter, file_str: &str, in_prod: &InProd) -> fmt::Result {
        use Expr::{Atom, Neg, Prod, Recip, Sum};

        match self {
            Atom(atom) => atom.pretty_format(f, file_str, in_prod),
            Neg(expr) => match expr.deref() {
                Sum(_) => write!(f, "-({})", expr.pretty(file_str, false)),
                _ => write!(f, "-{}", expr.pretty(file_str, true)),
            },
            Recip(expr, _) => match expr.deref() {
                Atom(_) => write!(f, "1/{}", expr.pretty(file_str, true)),
                _ => write!(f, "1/({})", expr.pretty(file_str, false)),
            },
            Sum(terms) => write!(
                f,
                "{}",
                terms
                    .iter()
                    .map(|term| format!("{}", term.pretty(file_str, false)))
                    .collect::<Vec<_>>()
                    .join(" + ")
            ),
            Prod(terms) => write!(
                f,
                "{}",
                terms
                    .iter()
                    .map(|term| match term {
                        Sum(_) => format!("({})", term.pretty(file_str, true)),
                        _ => format!("{}", term.pretty(file_str, true)),
                    })
                    .collect::<Vec<_>>()
                    .join("*")
            ),
        }
    }
}

impl<'a> Display for Atom<'a> {
    fn fmt(&self, f: &mut Formatter) -> fmt::Result {
        match self {
            Atom::Named(ident) => write!(f, "{}", ident.name),
            Atom::Literal(x) => write!(f, "{}", x),
        }
    }
}

impl<'a> PrettyFormat<InProd> for Atom<'a> {
    fn pretty_format(&self, f: &mut Formatter, file_str: &str, in_prod: &InProd) -> fmt::Result {
        use crate::ast::{ExprKind, IdentSource};
        match self {
            Atom::Named(ident) => {
                let ex_kind = match &ident.source {
                    IdentSource::Token(_) => None,
                    IdentSource::RefExpr(ex) => Some(&ex.kind),
                    IdentSource::Expr(ex) => Some(&ex.kind),
                };

                let raw = &file_str[ident.node().byte_range()];

                match ex_kind {
                    None | Some(ExprKind::Named(_)) | Some(ExprKind::Num(_)) => {
                        write!(f, "{}", raw)
                    }
                    _ if !in_prod => write!(f, "{}", raw),
                    _ => write!(f, "({})", raw),
                }
            }
            Atom::Literal(x) => write!(f, "{}", x),
        }
    }
}<|MERGE_RESOLUTION|>--- conflicted
+++ resolved
@@ -3,11 +3,8 @@
 use super::PrettyFormat;
 use crate::ast::{self, Ident};
 use std::fmt::{self, Display, Formatter};
-<<<<<<< HEAD
 use std::iter;
-=======
 use std::ops::Deref;
->>>>>>> e2aed2fe
 
 /// An expression
 #[derive(Debug, Clone, PartialEq, Eq, PartialOrd, Ord)]
